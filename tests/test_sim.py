import gc
from itertools import repeat
import re
from typing import List, Callable

import greenlet
import pytest

<<<<<<< HEAD
from greensim import _Event, Simulator, Process, Named, now, advance, pause, add, happens, local, Queue, Signal, \
    select, Resource, add_in, add_at, tagged, Interrupt
=======
from greensim import GREENSIM_TAG_ATTRIBUTE, Simulator, Process, Named, now, advance, pause, add, happens, local, \
    Queue, Signal, select, Resource, add_in, add_at, tagged
>>>>>>> 5832cf71
from greensim.tags import Tags


class TestTag(Tags):
    # Prevent Pytest from complaining
    __test__ = False
    ALICE = 0
    BOB = "BOB"


def test_event_order():
    assert _Event(1.0, 89, lambda: None) < _Event(1.1, 1, lambda: None)
    assert _Event(1.0, 43, lambda: None) < _Event(1.0, 89, lambda: None)


def test_event_order_misuse():
    with pytest.raises(ValueError):
        _Event(1.0, 89, lambda: None) < 5


def test_nonevent_inequality():
    assert _Event(1.0, 89, lambda: None) != 5


def test_schedule_none():
    sim = Simulator()
    assert 0.0 == sim.now()


def append(n, ll):
    ll.append(n)


def test_schedule_1_event():
    ll = []
    sim = Simulator()
    sim._schedule(1.0, append, 1, ll)
    sim.run()
    assert ll == [1]


def test_schedule_multiple_events():
    ll = []
    sim = Simulator()
    sim._schedule(1.0, append, 1, ll)
    sim._schedule(0.7, append, 2, ll)
    sim._schedule(10.0, append, 3, ll)
    sim.run()
    assert ll == [2, 1, 3]
    assert sim.now() == 10.0


def test_schedule_negative():
    sim = Simulator()
    ll = []
    with pytest.raises(ValueError):
        sim._schedule(-0.5, append, 1, ll)


def test_schedule_recurring():
    ll = [0]

    def _append():
        if sim.now() <= 10.0:
            ll.append(ll[-1] + 1)
            sim._schedule(1.0, _append)
        else:
            sim.stop()

    sim = Simulator()
    sim._schedule(1.0, _append)
    sim.run()
    assert sim.now() == 11.0
    assert ll == list(range(11))


@pytest.fixture
def sim_cancellable():
    ll = []
    sim = Simulator()
    id_event = []
    for n in [1, 3, 5]:
        id_event.append(sim._schedule(n, append, n, ll))
    return ll, sim, id_event


def test_schedule_cancel(sim_cancellable):
    ll, sim, id_event = sim_cancellable
    sim._cancel(id_event[1])
    sim.run()
    assert ll == [1, 5]
    assert sim.now() == 5.0


def test_schedule_cancel_last(sim_cancellable):
    ll, sim, id_event = sim_cancellable
    sim._cancel(id_event[2])
    sim.run()
    assert ll == [1, 3]
    assert sim.now() == 3.0


def test_process_advance():
    def process(ll):
        ll.append(now())
        advance(1.0)
        ll.append(now())
        advance(5.0)
        ll.append(now())

    ll = []
    sim = Simulator()
    sim.add(process, ll)
    sim.run()
    assert ll == [0.0, 1.0, 6.0]


def test_simulator_step():
    def process(ll):
        ll.append(now())
        advance(1.0)
        ll.append(now())
        advance(5.0)
        ll.append(now())

    ll = []
    sim = Simulator()
    sim.add(process, ll)
    sim.step()
    assert ll == pytest.approx([0.0])
    sim.step()
    assert ll == pytest.approx([0.0, 1.0])
    sim.step()
    assert ll == pytest.approx([0.0, 1.0, 6.0])


def test_process_multiple():
    def tick(name, period, log):
        while True:
            advance(period)
            log.append((int(now()), name))

    sim = Simulator()
    log = []
    sim.add(tick, "three", 3.0, log)
    sim.add(tick, "seven", 7.0, log)
    sim.add(tick, "eleven", 11.0, log)
    sim.run(100.0)
    assert sorted(
        [(n, "eleven") for n in range(11, 100, 11)] +  # noqa: W504
        [(n, "seven") for n in range(7, 100, 7)] +  # noqa: W504
        [(n, "three") for n in range(3, 100, 3)],
        key=lambda p: p[0]
    )


def test_interleaved_sequence():
    def process(name, results, delay_start):
        advance(delay_start)
        for n in range(5):
            results.append((now(), name, n))
            advance(2)

    sim = Simulator()
    results_p1 = []
    sim.add(process, "p1", results_p1, 0)
    results_p2 = []
    sim.add(process, "p2", results_p2, 1)

    sim.run()
    assert [(0.0, 'p1', 0), (2.0, 'p1', 1), (4.0, 'p1', 2), (6.0, 'p1', 3), (8.0, 'p1', 4)] == results_p1
    assert [(1.0, 'p2', 0), (3.0, 'p2', 1), (5.0, 'p2', 2), (7.0, 'p2', 3), (9.0, 'p2', 4)] == results_p2
    assert not sim.is_running


def test_schedule_functions():
    def f1(sim, results):
        res = f"1 + {sim.now()}"
        results.append(res)

    def f2(sim, results):
        res = f"2 + {sim.now()}"
        results.append(res)

    sim = Simulator()
    results = []
    sim._schedule(1, f1, sim, results)
    sim._schedule(2, f2, sim, results)
    sim._schedule(3, f1, sim, results)
    sim.run()
    assert ['1 + 1.0', '2 + 2.0', '1 + 3.0'] == results


def run_test_process_add(launcher):
    when_last = 0.0

    def last_proc():
        nonlocal when_last
        when_last = now()

    sim = Simulator()
    sim.add(launcher, last_proc)
    sim.run()
    assert pytest.approx(50.0) == when_last


def test_process_add_in():
    def launch(last):
        advance(25)
        add_in(25, last)

    run_test_process_add(launch)


def test_process_add_at():
    def launch(last):
        advance(25)
        add_at(50, last)

    run_test_process_add(launch)


def test_process_add_at_past():
    def launch(last):
        advance(51)
        add_at(50, last)

    with pytest.raises(ValueError):
        run_test_process_add(launch)


def test_process_pause_resume():
    counter = 0

    def pausing():
        nonlocal counter
        advance(1.0)
        counter += 1
        pause()
        advance(1.0)
        counter += 1

    sim = Simulator()
    process = sim.add(pausing)
    sim.run()
    assert sim.now() == pytest.approx(1.0)
    assert counter == 1
    sim.run()
    assert sim.now() == pytest.approx(1.0)
    assert counter == 1
    process.resume()
    sim.run()
    assert sim.now() == pytest.approx(2.0)
    assert counter == 2


def do_test_with_interrupter(main, ll_expected, now_expected):
    def interrupter(main):
        advance(10.1)
        main.interrupt()

    ll = []
    sim = Simulator()
    proc_main = sim.add(main, ll)
    sim.add(interrupter, proc_main)
    sim.run()
    assert ll == pytest.approx(ll_expected)
    assert sim.now() == pytest.approx(now_expected)


def test_process_interrupt_advancing():
    def main(ll):
        for n in range(4):
            t = n * 5.0
            ll.append(t)
            advance(t)

    do_test_with_interrupter(main, [0.0, 5.0, 10.0], 10.1)


def test_process_interrupt_paused():
    def main(ll):
        ll.append(0)
        pause()
        ll.append(1)

    do_test_with_interrupter(main, [0], 10.1)


def test_process_interrupt_catch():
    def main(ll):
        try:
            ll.append(0)
            advance(15.0)
            ll.append(1)
        except Interrupt:
            ll.append(10)
        advance(5.0)
        ll.append(2)

    do_test_with_interrupter(main, [0, 10, 2], 15.1)


def test_getting_current_process():
    def proc():
        assert isinstance(Process.current(), Process)

    sim = Simulator()
    sim.add(proc)
    sim.run()

    with pytest.raises(TypeError):
        proc()


def test_probing_current_process():
    def proc():
        assert Process.current_exists()

    assert not Process.current_exists()
    sim = Simulator()
    sim.add(proc)
    sim.run()
    assert not Process.current_exists()


def test_process_adding_process():
    log = []

    def proc(delay):
        advance(delay)
        log.append(now())
        add(proc, delay * 2.0)

    sim = Simulator()
    sim.add(proc, 1.0)
    sim.run(200.0)
    assert [1.0, 3.0, 7.0, 15.0, 31.0, 63.0, 127.0] == pytest.approx(log)


def test_happens():
    sim = Simulator()
    log = []

    @happens(repeat(2.0, 5))
    def process(the_log):
        the_log.append(now())

    sim.add(process, log)
    sim.run()
    assert pytest.approx([2.0, 4.0, 6.0, 8.0, 10.0]) == log


def test_happens_named():
    @happens([5], name="my-process")
    def process():
        advance(5)

    sim = Simulator()
    proc = sim.add(process)
    sim.run()
    assert proc.local.name == "my-process"
    assert 10.0 == pytest.approx(sim.now())


def sim_add_run(proc: Callable) -> None:
    sim = Simulator()
    sim.add(proc)
    sim.run()


def test_local_set_get():
    def fn():
        assert local.param == "asdf"
        assert local.parent.child == "qwer"

    def proc():
        local.param = "asdf"
        local.parent.child = "qwer"
        fn()

    sim_add_run(proc)


def test_local_get_unknown():
    def proc():
        assert local.unknown is not None
        local.unknown = 5
        assert local.unknown == 5

    sim_add_run(proc)


def test_local_replace_hierarchy():
    def proc():
        local.a.a = 5
        local.a.b = 6
        local.b.a = 7
        local.b.b = 8
        local.a = 10
        with pytest.raises(AttributeError):
            assert local.a.a == 5
        assert local.b.a == 7
        assert local.b.b == 8
        assert local.a == 10

    sim_add_run(proc)


def is_uuid(s: str) -> bool:
    return re.match('[0-9a-f]{8}-([0-9a-f]{4}-){3}[0-9a-f]{12}', s) is not None


def test_process_has_default_name():
    def proc():
        assert isinstance(local.name, str)
        assert is_uuid(local.name)

    sim_add_run(proc)


def test_named_default_name():
    assert(is_uuid(Named(None).name))


def test_named_set_name():
    named = Named("asdf")
    assert named.name == "asdf"


def queuer(name: int, queue: Queue, log: List[int], delay: float):
    local.name = name
    advance(delay)
    queue.join()
    log.append(name)


def dequeueing(queue, delay):
    advance(delay)
    while not queue.is_empty():
        advance(1.0)
        queue.pop()


def run_test_queue_join_pop(queue: Queue) -> List[int]:
    sim = Simulator()
    log: List[int] = []
    for n in range(10):
        sim.add(queuer, n, queue, log, float(n + 1))
    sim.add(dequeueing, queue, 100.0)
    sim.run()
    return log


def test_queue_join_pop_chrono():
    assert list(range(10)) == run_test_queue_join_pop(Queue())


def test_queue_join_pop_evenodd():
    assert [2 * n for n in range(5)] + [2 * n + 1 for n in range(5)] == \
        run_test_queue_join_pop(Queue(lambda counter: counter + 1000000 * (local.name % 2)))


def test_queue_pop_empty():
    sim = Simulator()
    queue = Queue()
    log = []
    sim.add(queuer, 1, queue, log, 1.0)
    sim.run()
    assert [] == log
    queue.pop()
    sim.run()
    assert [1] == log
    assert queue.is_empty()
    queue.pop()  # Raises an exception unless empty queue is properly processed.
    sim.run()
    assert [1] == log


def test_queue_length():
    sim = Simulator()
    queue = Queue()
    assert 0 == len(queue)
    log = []
    for n in range(10):
        sim.add(queuer, n, queue, log, float(n + 1))
    sim.run()
    assert 10 == len(queue)
    sim.add(dequeueing, queue, 0.0)
    sim.run()
    assert 0 == len(queue)


def wait_for(signal: Signal, times_expected: List[float], delay_between: float):
    for expected in times_expected:
        advance(delay_between)
        signal.wait()
        assert pytest.approx(expected) == now()


def test_signal_already_on():
    sim = Simulator()
    signal = Signal().turn_on()
    sim.add(wait_for, signal, [1.0], 1.0)
    sim.run()


def test_signal_wait_a_while():
    sim = Simulator()
    signal = Signal().turn_off()
    sim.add(wait_for, signal, [3.0, 4.0], 1.0)
    sim._schedule(3.0, signal.turn_on)
    sim.run()


def test_signal_toggling():
    sim = Simulator()
    signal = Signal().turn_off()
    sim.add(wait_for, signal, [3.0, 4.0, 10.0, 13.0], 1.0)
    sim._schedule(3.0, signal.turn_on)
    sim._schedule(4.5, signal.turn_off)
    sim._schedule(10.0, signal.turn_on)
    sim._schedule(10.1, signal.turn_off)
    sim._schedule(13.0, signal.turn_on)
    sim.run()


def test_signal_waiter_turning_off():
    def waiter_turning_off(signal: Signal, log: List[float]):
        signal.wait()
        signal.turn_off()
        log.append(now())

    sim = Simulator()
    signal = Signal().turn_off()
    log_time = []
    for n in range(5):
        sim.add(waiter_turning_off, signal, log_time)
    schedule_signal_on = [4.0, 9.0, 9.1, 200.0, 3000.0]
    for moment in schedule_signal_on:
        sim._schedule(moment, signal.turn_on)
    sim.run()
    assert schedule_signal_on == pytest.approx(log_time)


def turn_on(delay: float, signal: Signal) -> None:
    advance(delay)
    signal.turn_on()


def test_select_one_on():
    has_passed = False

    def selecter(sigs: List[Signal]):
        nonlocal has_passed
        select(*sigs)
        has_passed = True

    sim = Simulator()
    signals = [Signal().turn_off() for n in range(5)]
    sim.add(selecter, signals)
    sim.run()
    assert not has_passed
    signals[3].turn_on()
    sim.run()
    assert has_passed


def test_select_multiple_turn_on():
    def selecter(sigs: List[Signal], expected: List[bool]) -> None:
        signals_on = select(*sigs)
        for expd, sig in zip(expected, sigs):
            if expd:
                assert sig in signals_on
            else:
                assert sig not in signals_on

    def enabler(delay: float, sig: Signal) -> None:
        advance(delay)
        sig.turn_on()

    sim = Simulator()
    delays = [4.0, 1.0, 3.0, 1.0, 9.0]
    signals = [Signal().turn_off() for n in range(5)]
    for delay, signal in zip(delays, signals):
        sim.add(enabler, delay, signal)
    sim.add(selecter, signals, [delay < 2.0 for delay in delays])
    sim.run()


def do_while_holding_resource(delay: float, log: List[float]):
    advance(delay)
    log.append(now())


ResourceTaker = Callable[[Resource, float, List[float]], None]


def run_test_resource(resource_taker: ResourceTaker, num_instances: int, expected: List[float]) -> None:
    sim = Simulator()
    resource = Resource(num_instances)
    log: List[float] = []
    for n in range(8):
        sim.add(resource_taker, resource, float(n + 1), log)
    sim.run()
    assert expected == pytest.approx(log)


def take_release(resource: Resource, delay: float, log: List[float]) -> None:
    resource.take()
    do_while_holding_resource(delay, log)
    resource.release()


def test_resource_take_release_1():
    run_test_resource(take_release, 1, [1.0, 3.0, 6.0, 10.0, 15.0, 21.0, 28.0, 36.0])


def test_resource_take_release_5():
    run_test_resource(take_release, 5, [1.0, 2.0, 3.0, 4.0, 5.0, 7.0, 9.0, 11.0])


def take_using(resource: Resource, delay: float, log: List[float]) -> None:
    with resource.using():
        do_while_holding_resource(delay, log)


def test_resource_context_manager():
    run_test_resource(take_using, 2, [1.0, 2.0, 4.0, 6.0, 9.0, 12.0, 16.0, 20.0])


def take_many(resource: Resource, delay: float, log: List[float]) -> None:
    with resource.using(int(delay)):
        do_while_holding_resource(delay, log)


def test_resource_many_once():
    run_test_resource(take_many, 10, [1.0, 2.0, 3.0, 4.0, 8.0, 14.0, 21.0, 29.0])


def take_M_release_N(resource: Resource, num_take: int, num_release: int) -> None:
    resource.take(num_take)
    advance(1.0)
    resource.release(num_release)


def run_resource_test_incoherent(num_take: int, num_release: int):
    sim = Simulator()
    resource = Resource(5)
    sim.add(take_M_release_N, resource, num_take, num_release)
    with pytest.raises(ValueError):
        sim.run()
        assert resource.num_instances_free >= 0
        assert resource.num_instances_total == 5


def test_resource_take_less_than_1():
    for num in [0, -1]:
        run_resource_test_incoherent(num, 1)


def test_resource_take_more_than_max():
    run_resource_test_incoherent(6, 0)


def test_resource_release_more_than_take():
    run_resource_test_incoherent(1, 2)
    run_resource_test_incoherent(3, 5)


def test_resource_release_while_holding_none():
    def proc(resource: Resource) -> None:
        resource.release()
        pytest.fail()

    sim = Simulator()
    resource = Resource(1)
    sim.add(proc, resource)
    with pytest.raises(RuntimeError):
        sim.run()


class SimulatorWithDestructor(Simulator):

    def __init__(self, log_destroy):
        super().__init__()
        self._log_destroy = log_destroy

    def __del__(self):
        super().__del__()
        self._log_destroy.append("sim")


@pytest.fixture
def log_destroy():
    return []


def just_advance(name, delay, log):
    try:
        local.name = name
        advance(delay)
    except greenlet.GreenletExit:
        log.append(local.name + " EXIT")
    finally:
        log.append(local.name + " finish")


def set_up_simulator_with_destructor(log_destroy):
    sim = SimulatorWithDestructor(log_destroy)
    sim.add(just_advance, "A", 10.0, log_destroy)
    sim.add(just_advance, "B", 20.0, log_destroy)
    sim.add(just_advance, "C", 30.0, log_destroy)
    sim.add(just_advance, "D", 20.0, log_destroy)
    return sim


def test_simulator_gc_all_proceses_done(log_destroy):
    sim = set_up_simulator_with_destructor(log_destroy)
    sim.run()
    assert len(list(sim.events())) == 0
    assert log_destroy == ["A finish", "B finish", "D finish", "C finish"]
    sim = None
    gc.collect()
    assert log_destroy == ["A finish", "B finish", "D finish", "C finish", "sim"]


def test_simulator_gc_processes_hanging(log_destroy):
    sim = set_up_simulator_with_destructor(log_destroy)
    sim.run(15.0)
    assert len(list(sim.events())) > 0
    assert log_destroy == ["A finish"]
    sim = None
    gc.collect(0)
    assert log_destroy == ["A finish", "B EXIT", "B finish", "D EXIT", "D finish", "C EXIT", "C finish", "sim"]


def test_simulator_context_manager(log_destroy):
    with set_up_simulator_with_destructor(log_destroy) as sim:
        sim.run(15.0)
        assert len(list(sim.events())) > 0
        assert log_destroy == ["A finish"]
    # Unsure whether the GC will have reclaimed the Simulator instance yet, but processes *must* have been torn down.
    assert log_destroy[0:7] == ["A finish", "B EXIT", "B finish", "D EXIT", "D finish", "C EXIT", "C finish"]


def test_tagged_constructor():
    @tagged(TestTag.ALICE)
    def f():
        pass

    proc = Process(Simulator(), f, None)
    assert proc.has_tag(TestTag.ALICE)


def test_tag_in_place():
    # Standard usage
    @tagged(TestTag.ALICE)
    def f():
        pass

    assert getattr(f, GREENSIM_TAG_ATTRIBUTE) == (TestTag.ALICE,)

    def g():
        pass

    # Tag function in place
    assert getattr(tagged(TestTag.BOB)(g), GREENSIM_TAG_ATTRIBUTE) == (TestTag.BOB,)
    # SHow that this does not affect the original definition
    assert not hasattr(g, GREENSIM_TAG_ATTRIBUTE)


def test_tagged_constructor_multi():
    @tagged(TestTag.ALICE, TestTag.BOB)
    def f():
        pass

    proc = Process(Simulator(), f, None)
    assert proc.has_tag(TestTag.ALICE)
    assert proc.has_tag(TestTag.BOB)


def run_test_tagged_add(tagged_launcher, stop):
    when_last = 0.0

    def last_proc():
        nonlocal when_last
        when_last = now()
        assert Process.current().has_tag(TestTag.ALICE)

    sim = Simulator()
    sim.add(tagged_launcher, last_proc)
    sim.run()
    assert pytest.approx(stop) == when_last


def run_test_tagged_add_extra_tag(tagged_launcher, stop):
    when_last = 0.0

    @tagged(TestTag.BOB)
    def last_proc():
        nonlocal when_last
        when_last = now()
        assert Process.current().has_tag(TestTag.ALICE)
        assert Process.current().has_tag(TestTag.BOB)

    sim = Simulator()
    sim.add(tagged_launcher, last_proc)
    sim.run()
    assert pytest.approx(stop) == when_last


def test_tagged_process_add_vanilla():

    step = 25

    @tagged(TestTag.ALICE)
    def good_launch(last):
        advance(step)
        add(last)

    run_test_tagged_add(good_launch, step)
    run_test_tagged_add_extra_tag(good_launch, step)


def test_tagged_process_add_in():

    step = 25

    @tagged(TestTag.ALICE)
    def good_launch(last):
        advance(step)
        add_in(step, last)

    run_test_tagged_add(good_launch, 2 * step)
    run_test_tagged_add_extra_tag(good_launch, 2 * step)


def test_tagged_process_add_at():

    step = 25

    @tagged(TestTag.ALICE)
    def good_launch(last):
        advance(step)
        add_at(2 * step, last)

    run_test_tagged_add(good_launch, 2 * step)
    run_test_tagged_add_extra_tag(good_launch, 2 * step)<|MERGE_RESOLUTION|>--- conflicted
+++ resolved
@@ -6,13 +6,8 @@
 import greenlet
 import pytest
 
-<<<<<<< HEAD
-from greensim import _Event, Simulator, Process, Named, now, advance, pause, add, happens, local, Queue, Signal, \
-    select, Resource, add_in, add_at, tagged, Interrupt
-=======
 from greensim import GREENSIM_TAG_ATTRIBUTE, Simulator, Process, Named, now, advance, pause, add, happens, local, \
-    Queue, Signal, select, Resource, add_in, add_at, tagged
->>>>>>> 5832cf71
+    Queue, Signal, select, Resource, add_in, add_at, tagged, Interrupt
 from greensim.tags import Tags
 
 
