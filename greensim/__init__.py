"""
Core tools for building simulations.
"""

from contextlib import contextmanager
from functools import total_ordering
from heapq import heappush, heappop
from logging import getLogger, DEBUG, INFO, WARNING
from math import inf
from types import TracebackType
from typing import cast, Callable, Tuple, List, Iterable, Optional, Dict, Sequence, Mapping, Any, Type
from uuid import uuid4
import weakref

import greenlet

from greensim.tags import Tags, TaggedObject

GREENSIM_TAG_ATTRIBUTE = "_greensim_tags"

# Disable auto-logging by default: it bears a significant weight on performance. Auto-logging will be toggled using
# enable_logging() and disable_logging().
_logger = None


def enable_logging():
    global _logger
    _logger = getLogger(__name__)


def disable_logging():
    global _logger
    _logger = None


def _log(level: int, obj: str, name: str, event: str, **params: Any) -> None:
    try:
        ts_now = now()
        name_process = local.name
    except TypeError:
        ts_now = params.get("__now", -1.0)
        name_process = ""

    if "__now" in params:
        del params["__now"]

    (_logger or getLogger(__name__)).log(
        level,
        "",
        extra=dict(
            sim_time=ts_now,
            sim_process=name_process,
            sim_name=name,
            sim_object=obj,
            sim_event=event,
            sim_params=params
        )
    )


class Named(object):

    def __init__(self, name: Optional[str]) -> None:
        super().__init__()
        self._name = name or str(uuid4())

    @property
    def name(self) -> str:
        return self._name

    def _log(self, level: int, event: str, **params: Any) -> None:
        _log(level, type(self).__name__, self.name, event, **params)


class Interrupt(Exception):
    """
    Raised on a :py:class:`Process` instance through the :py:meth:`Process.interrupt` method, so it resumes its
    execution without having advanced in time as much as it expected, or having fulfilled the condition is hoped to
    satisfy by going into pause.
    """
    def __eq__(self, other: object) -> bool:
        return isinstance(other, Interrupt)


@total_ordering
class _Event(object):
    """
    Event on a simulation timeline.
    """

    def __init__(self, timestamp: float, identifier: int, event: Callable, *args: Any, **kwargs: Any) -> None:
        super().__init__()
        self._timestamp = timestamp
        self._identifier = identifier
        self._is_cancelled = False
        self._event = event
        self._args = args
        self._kwargs = kwargs

    def __eq__(self, other: object) -> bool:
        return isinstance(other, _Event) and \
            self._timestamp == other._timestamp and \
            self._identifier == other._identifier and \
            self.fn == other.fn and \
            self.args == other.args and \
            self.kwargs == other.kwargs

    def __lt__(self, other: object) -> bool:
        if not isinstance(other, _Event):
            raise ValueError("Both terms of the comparison must be _Event instances.")
        return (self._timestamp, self._identifier) < (other._timestamp, other._identifier)

    @property
    def timestamp(self) -> Optional[float]:
        return None if self.is_cancelled else self._timestamp

    @property
    def identifier(self) -> int:
        return self._identifier

    @property
    def is_cancelled(self) -> bool:
        return self._is_cancelled

    @property
    def fn(self) -> Callable:
        return self._event

    @property
    def args(self) -> Sequence[Any]:
        return self._args

    @property
    def kwargs(self) -> Mapping[str, Any]:
        return self._kwargs

    def cancel(self) -> None:
        """
        Cancels this event, so that its execution will no-op.
        """
        self._is_cancelled = True

    def execute(self, sim: "Simulator") -> None:
        """
        Executes the event, unless it was cancelled.
        """
        if self._is_cancelled:
            if _logger is not None:
                _log(DEBUG, "Simulator", sim.name, "cancelled-event", counter=self.identifier, __now=sim.now())
        else:
            if _logger is not None:
                _log(DEBUG, "Simulator", sim.name, "exec-event", counter=self.identifier, __now=self.timestamp)
            self.fn(*self.args, **self.kwargs)


class Simulator(Named):
    """
    This class articulates the dynamic sequence of events that composes a discrete event system.  Its use to synchronize
    and articulate the execution of *processes*, functions that respectively describe trains of events, yields an
    elegant DSL for modeling discrete event systems. Processes are incorporated into the simulation using method
    `add()`. This will make the process functions run on green threads (so-called *greenlets*), granting the simulator
    the possibility of running a large number of concurrent processes. Green thread cooperation is transparent to the
    simulation's writer: it naturally stems from switching between concurrent events as the simulation progresses. In
    addition, green threads do not imply the use of Python multi-threading on the simulator's behalf: simulations are
    run on a single Python thread, and thus data sharing between simulation processes involve no race condition (unless
    one is explicitly implemented).

    Each event within a simulation is associated to a moment on the simulator's clock. This timeline is completely
    abstract: a 1.0 unit on this clock corresponds to whatever unit of time is convenient to the model author (such
    correspondence, when relevant, is best documented for the benefit of the users of the model). When the simulation
    runs, events are executed as fast as a single CPU allows.

    Usage of this class is simple: one sets up processes that will generate events as they execute. Then one
    invokes the run() method. The events are executed in chronological order. Processes can add yet other processes: the
    only rule is that events cannot be scheduled in the past. The simulation stops once all events have been executed,
    or one of the events invokes the stop() method of the Simulator instance; at this moment, method run() returns. It
    may be called again to resume the simulation, and so on as many times as makes sense to study the model.

    When running multiple simulations from a single process, one may become concerned that hanging processes come to
    use memory unduly. Processes hold a weak reference to the simulator they run in context of, so once all explicit
    references to the simulator are discarded, it is garbage-collected; its destructor then tears down all hanging
    processes, thereby freeing all simulation resources. However, to deliberately track and free simulation resources,
    one may use the simulator instance as a context manager, as in this example:

    with Simulator() as sim:
        sim.add(...)
        # ...
        sim.run(...)
        # ...

    Simulation resources and hanging processes are explicitly torn down on context exit.
    """

    def __init__(self, ts_now: float = 0.0, name: Optional[str] = None) -> None:
        """
        Constructor. Parameter ts_now can be set to the initial value of the simulator's clock; it defaults at 0.0.
        """
        super().__init__(name)
        self._ts_now = ts_now
        self._events: List[_Event] = []
        self._is_running = False
        self._counter = 0
        self._gr = greenlet.getcurrent()  # The Simulator's greenlet

    def now(self) -> float:
        """
        Returns the current value of the simulator's clock.
        """
        return self._ts_now

    def events(self) -> Iterable[Tuple[Optional[float], Callable, Sequence[Any], Mapping[str, Any]]]:
        """
        Iterates over scheduled events. Each event is a 4-tuple composed of the moment (on the simulated clock) the
        event should execute, the function corresponding to the event, its positional parameters (as a tuple of
        arbitrary length), and its keyword parameters (as a dictionary).
        """
        return ((event.timestamp, event.fn, event.args, event.kwargs) for event in self._events)

    def _schedule(self, delay: float, event: Callable, *args: Any, **kwargs: Any) -> int:
        """
        Schedules a one-time event to be run along the simulation.  The event is scheduled relative to current simulator
        time, so delay is expected to be a positive simulation time interval. The `event' parameter corresponds to a
        callable object (e.g. a function): it will be called so as to "execute" the event, with the positional and
        keyword parameters that follow `event` in the call to `_schedule()` (note that the value of these arguments are
        evaluated when `_schedule()` is called, not when the event is executed). Once this event function returns, the
        simulation carries on to the next event, or stops if none remain.

        Remark that this method is private, and is meant for internal usage by the :py:class:`Simulator` and
        :py:class:`Process` classes, and helper functions of this module.

        :return: Unique identifier for the scheduled event.
        """
        if _logger is not None:
            self._log(
                DEBUG,
                "schedule",
                delay=delay,
                fn=event,
                args=args,
                kwargs=kwargs,
                counter=self._counter,
                __now=self.now()
            )
        delay = float(delay)
        if delay < 0.0:
            raise ValueError("Delay must be positive.")

        # Use counter to strictly order events happening at the same simulated time. This gives a total order on events,
        # working around the heap queue not yielding a stable ordering.
        id_event = self._counter
        heappush(self._events, _Event(self._ts_now + delay, id_event, event, *args, **kwargs))
        self._counter += 1
        return id_event

    def _cancel(self, id_cancel) -> None:
        """
        Cancels a previously scheduled event. This method is private, and is meant for internal usage by the
        :py:class:`Simulator` and :py:class:`Process` classes, and helper functions of this module.
        """
        if _logger is not None:
            self._log(DEBUG, "cancel", id=id_cancel)
        for event in self._events:
            if event.identifier == id_cancel:
                event.cancel()
                break

    def add(self, fn_process: Callable, *args: Any, **kwargs: Any) -> 'Process':
        """
        Adds a process to the simulation. The process is embodied by a function, which will be called with the given
        positional and keyword parameters when the simulation runs. As a process, this function runs on a special green
        thread, and thus will be able to call functions `now()`, `advance()`, `pause()` and `stop()` to articulate its
        events across the simulated timeline and control the simulation's flow.
        """
        return self.add_in(0.0, fn_process, *args, **kwargs)

    def add_in(self, delay: float, fn_process: Callable, *args: Any, **kwargs: Any) -> 'Process':
        """
        Adds a process to the simulation, which is made to start after the given delay in simulated time.

        See method add() for more details.
        """
        process = Process(self, fn_process, self._gr)
        if _logger is not None:
            self._log(INFO, "add", __now=self.now(), fn=fn_process, args=args, kwargs=kwargs)
        self._schedule(delay, process.switch, *args, **kwargs)
        return process

    def add_at(self, moment: float, fn_process: Callable, *args: Any, **kwargs: Any) -> 'Process':
        """
        Adds a process to the simulation, which is made to start at the given exact time on the simulated clock. Note
        that times in the past when compared to the current moment on the simulated clock are forbidden.

        See method add() for more details.
        """
        delay = moment - self.now()
        if delay < 0.0:
            raise ValueError(
                f"The given moment to start the process ({moment:f}) is in the past (now is {self.now():f})."
            )
        return self.add_in(delay, fn_process, *args, **kwargs)

    def run(self, duration: float = inf) -> None:
        """
        Runs the simulation until a stopping condition is met (no more events, or an event invokes method stop()), or
        until the simulated clock hits the given duration.
        """
        if _logger is not None:
            self._log(INFO, "run", __now=self.now(), duration=duration)
        counter_stop_event = None
        if duration != inf:
            counter_stop_event = self._counter
            self._schedule(duration, self.stop)

        self._is_running = True
        while self.is_running and len(self._events) > 0:
            event = heappop(self._events)
            self._ts_now = event.timestamp or self._ts_now
            event.execute(self)

        if len(self._events) == 0:
            if _logger is not None:
                self._log(DEBUG, "out-of-events", __now=self.now())
        self.stop()

        if counter_stop_event is not None:
            # Change the planned stop to a no-op. We would rather eliminate it, but this would force a re-sort of the
            # event queue.
            for (i, event) in enumerate(self._events):
                if event.identifier == counter_stop_event:
                    if _logger is not None:
                        self._log(DEBUG, "cancel-stop", counter=counter_stop_event)
                    event.cancel()
                    break

    def step(self) -> None:
        """
        Runs a single event of the simulation.
        """
        event = heappop(self._events)
        self._ts_now = event.timestamp or self._ts_now
        event.execute(self)

    def stop(self) -> None:
        """
        Stops the running simulation once the current event is done executing.
        """
        if self.is_running:
            if _logger is not None:
                self._log(INFO, "stop", __now=self.now())
            self._is_running = False

    @property
    def is_running(self) -> bool:
        """
        Tells whether the simulation is currently running.
        """
        return self._is_running

    def _clear(self) -> None:
        """
        Resets the internal state of the simulator, and sets the simulated clock back to 0.0. This discards all
        outstanding events and tears down hanging process instances.
        """
        for _, event, _, _ in self.events():
            if hasattr(event, "__self__") and isinstance(event.__self__, Process):  # type: ignore
                event.__self__.throw()                                              # type: ignore
        self._events.clear()
        self._ts_now = 0.0

    def __enter__(self) -> "Simulator":
        return self

    def __exit__(
        self,
        exc_type: Optional[Type],
        exc_value: Optional[Exception],
        traceback: Optional[TracebackType]
    ) -> bool:
        self._clear()
        return False

    def __del__(self) -> None:
        """
        Destructor: kill all outstanding processes so that everything gets properly deleted.
        """
        self._clear()


class _TreeLocalParam(object):
    """
    Growing object for which arbitrary attributes can be set and gotten back.
    """

    def __getattr__(self, name: str) -> Any:
        return self._get().__dict__.setdefault(name, _TreeLocalParam())

    def __setattr__(self, name: str, value: Any) -> None:
        self._get().__dict__[name] = value

    def __delattr__(self, name: str) -> None:
        del self._get().__dict__[name]

    def _get(self) -> "_TreeLocalParam":
        return self


class _TreeLocalParamCurrent(_TreeLocalParam):

    def _get(self) -> "_TreeLocalParam":
        return Process.current().local

    def __setattr__(self, name: str, value: Any) -> Any:
        if _logger is not None and name == "name":
            _log(DEBUG, "Process", self.name, "rename", new=value)
        super().__setattr__(name, value)


local = _TreeLocalParamCurrent()


class Process(greenlet.greenlet, TaggedObject):
    """
    Processes are green threads transparently used to mix the concurrent execution of multiple functions that generate
    trains of events. A simulation's writer typically does not have to care for processes: their management is
    transparent through the usage of Queues, Signals and Resources. However, if one uses methods pause() to implement a
    queueing or interruption mechanism of their own, they become responsible with resuming the stopped processes, by
    invoking their method `resume()`.

    Through their `local` public data member, processes may store arbitrary values that can be then manipulated by other
    processes (no risk of race condition). This is useful for implementing non-trivial queue disciplines, for instance.

    For a description of why the _bind_and_call_constructor method is necessary and what it does, see get_binding.md
    """

    def __init__(self, sim: Simulator, body: Callable, parent: greenlet.greenlet) -> None:
        global GREENSIM_TAG_ATTRIBUTE
<<<<<<< HEAD
        # Ignore type since Python correctly calls greenlet.greenlet.__init__(),
        # but the type checker compares to TaggedObject.__init__()
        super().__init__(self._run, parent)  # type: ignore
        self._body = body
=======
        self._bind_and_call_constructor(TaggedObject)
        self._bind_and_call_constructor(greenlet.greenlet, run, parent)
>>>>>>> 5832cf71
        self.rsim = weakref.ref(sim)
        self.local = _TreeLocalParam()
        self.local.name = str(uuid4())
        # Collect tags from the process spawning this one, and anything attached to the function
        if Process.current_exists():
            self.tag_with(*Process.current()._tag_set)

        if hasattr(body, GREENSIM_TAG_ATTRIBUTE):
            self.tag_with(*getattr(body, GREENSIM_TAG_ATTRIBUTE))

    def _run(self, *args: Any, **kwargs: Any) -> None:
        """
        Wraps around the process body (the function that implements a process within the simulation) so as to catch the
        eventual Interrupt that may terminate the process.
        """
        try:
            self._body(*args, **kwargs)
            if _logger is not None:
                _log(INFO, "Process", self.local.name, "die-finish")
        except Interrupt:
            if _logger is not None:
                _log(INFO, "Process", self.local.name, "die-interrupt")

    def _bind_and_call_constructor(self, t: type, *args) -> None:
        """
        Accesses the __init__ method of a type directly and calls it with *args

        This allows the constructors of both superclasses to be called, as described in get_binding.md

        This could be done using two calls to super() with a hack based on how Python searches __mro__:

        ```
        super().__init__(run, parent) # calls greenlet.greenlet.__init__
        super(greenlet.greenlet, self).__init__() # calls TaggedObject.__init__
        ```

        Python will always find greenlet.greenlet first since it is specified first, but will ignore it if it is
        the first argument to super, which is meant to indicate the subclass and thus is not meant to be called on

        See: https://docs.python.org/3.7/library/functions.html#super

        This is indirect, confusing, and not in following with the purpose of super(), so the direct method was used
        """
        t.__init__.__get__(self)(*args)  # type: ignore

    @staticmethod
    def current() -> 'Process':
        """
        Returns the instance of the process that is executing at the current moment.
        """
        curr = greenlet.getcurrent()
        if not isinstance(curr, Process):
            raise TypeError("Current greenlet does not correspond to a Process instance.")
        return cast(Process, greenlet.getcurrent())

    @staticmethod
    def current_exists() -> bool:
        """
        Convenience method to allow conditional logic without try-except
        """
        return isinstance(greenlet.getcurrent(), Process)

    def resume(self) -> None:
        """
        Resumes a process that has been previously paused by invoking function `pause()`. This does not interrupt the
        current process or event: it merely schedules again the target process, so that its execution carries on at the
        return of the `pause()` function, when this new wake-up event fires.
        """
        if _logger is not None:
            _log(INFO, "Process", self.local.name, "resume")
        self.rsim()._schedule(0.0, self.switch)  # type: ignore

    def interrupt(self) -> None:
        """
        Interrupts a process that has been previously :py:meth:`pause`d or made to :py:meth:`advance`, by resuming it
        immediately and raising an :py:class:`Interrupt` exception on it. This exception can be captured by the
        interrupted process and leveraged for various purposes, such as timing out on a wait or generating activity
        prompting immediate reaction.
        """
        if _logger is not None:
            _log(INFO, "Process", self.local.name, "interrupt")
        self.rsim()._schedule(0.0, self.throw, Interrupt())  # type: ignore


def pause() -> None:
    """
    Pauses the current process indefinitely -- it will require another process to `resume()` it. When this resumption
    happens, the process returns from this function.
    """
    if _logger is not None:
        _log(INFO, "Process", local.name, "pause")
    Process.current().rsim()._gr.switch()  # type: ignore


def advance(delay: float) -> None:
    """
    Pauses the current process for the given delay (in simulated time). The process will be resumed when the simulation
    has advanced to the moment corresponding to `now() + delay`.
    """
    if _logger is not None:
        _log(INFO, "Process", local.name, "advance", delay=delay)
    curr = Process.current()
    rsim = curr.rsim
    id_wakeup = rsim()._schedule(delay, curr.switch)  # type: ignore

    try:
        rsim()._gr.switch()                   # type: ignore
    except Interrupt:
        rsim()._cancel(id_wakeup)             # type: ignore
        raise


def now() -> float:
    """
    Returns current simulated time to the running process.
    """
    return Process.current().rsim().now()  # type: ignore


def add(proc: Callable, *args: Any, **kwargs: Any) -> Process:
    return Process.current().rsim().add(proc, *args, **kwargs)  # type: ignore


def add_in(delay: float, proc: Callable, *args: Any, **kwargs: Any) -> Process:
    return Process.current().rsim().add_in(delay, proc, *args, **kwargs)  # type: ignore


def add_at(moment: float, proc: Callable, *args: Any, **kwargs: Any) -> Process:
    return Process.current().rsim().add_at(moment, proc, *args, **kwargs)  # type: ignore


def stop() -> None:
    """
    Stops the ongoing simulation, from a process.
    """
    Process.current().rsim().stop()  # type: ignore


def happens(intervals: Iterable[float], name: Optional[str] = None) -> Callable:
    """
    Decorator used to set up a process that adds a new instance of another process at intervals dictated by the given
    sequence (which may be infinite).

    Example: the following program runs process named `my_process` 5 times, each time spaced by 2.0 time units.

    ```
    from itertools import repeat

    sim = Simulator()
    log = []

    @happens(repeat(2.0, 5))
    def my_process(the_log):
        the_log.append(now())

    sim.add(my_process, log)
    sim.run()

    print(str(log))  # Expect: [2.0, 4.0, 6.0, 8.0, 10.0]
    ```
    """
    def hook(event: Callable):
        def make_happen(*args_event: Any, **kwargs_event: Any) -> None:
            if name is not None:
                local.name = cast(str, name)
            for interval in intervals:
                advance(interval)
                add(event, *args_event, **kwargs_event)
        return make_happen
    return hook


def tagged(*tags: Tags) -> Callable:
    global GREENSIM_TAG_ATTRIBUTE
    """
    Decorator for adding a label to the process.
    These labels are applied to any child Processes produced by event
    """
    def hook(event: Callable):
        def wrapper(*args, **kwargs):
            event(*args, **kwargs)
        setattr(wrapper, GREENSIM_TAG_ATTRIBUTE, tags)
        return wrapper
    return hook


class Queue(Named):
    """
    Waiting queue for processes, with arbitrary queueing discipline.  Processes `join()` the queue, which pauses them.
    It is assumed that other events of the process result in invoking the queue's `pop()` method, which takes the top
    process out of the queue and resumes it.

    The queue discipline is implemented through a function that yields an order token for each process: the lower the
    token, the closer the process to the top of the queue. Each process joining the queue is given an monotonic counter
    value, which indicates chronological order -- this counter is passed to the function that computes order tokens for
    the queue. By default, the queue discipline is chronological order (the function trivially returns the counter value
    as order token). Alternative disciplines, such as priority order and so on, may be implemented by mixing the
    chronological counter passed to this function with data obtained or computed from the running process. The order
    token of a joining process is computed only once, before the process is paused.
    """

    GetOrderToken = Callable[[int], int]

    def __init__(self, get_order_token: Optional[GetOrderToken] = None, name: Optional[str] = None) -> None:
        super().__init__(name)
        self._waiting: List[Tuple[int, Process]] = []
        self._counter = 0
        self._get_order_token = get_order_token or (lambda counter: counter)

    def is_empty(self) -> bool:
        """
        Returns whether the queue is empty.
        """
        return len(self) == 0

    def __len__(self) -> int:
        """
        Queue length.
        """
        return len(self._waiting)

    def peek(self) -> Process:
        """
        Returns the process instance at the top of the queue. This is useful mostly for querying purposes: the
        `resume()` method of the returned process should *not* be called by the caller, as `peek()` does not remove the
        process from the queue.
        """
        return self._waiting[0][1]

    def join(self):
        """
        Can be invoked only by a process: makes it join the queue. The order token is computed once for the process,
        before it is enqueued. Another process or event, or control code of some sort, must invoke method `pop()` of the
        queue so that the process can eventually leave the queue and carry on with its execution.
        """
        self._counter += 1
        if _logger is not None:
            self._log(INFO, "join")
        heappush(self._waiting, (self._get_order_token(self._counter), Process.current()))
        pause()

    def pop(self):
        """
        Removes the top process from the queue, and resumes its execution. For an empty queue, this method is a no-op.
        This method may be invoked from anywhere (its use is not confined to processes, as method `join()` is).
        """
        if not self.is_empty():
            _, process = heappop(self._waiting)
            if _logger is not None:
                self._log(INFO, "pop", process=process.local.name)
            process.resume()


class Signal(Named):
    """
    `Signal` instances model a condition on which processes can wait. When they do so, if the signal is *on*, their wait
    ends instantly. Alternatively, if it is *off*, the process is made to join a queue. It is popped out of the queue
    and resumed when the signal is turned on at once.
    """

    def __init__(self, get_order_token: Optional[Queue.GetOrderToken] = None, name: Optional[str] = None) -> None:
        super().__init__(name)
        self._is_on = True
        self._queue = Queue(get_order_token, name=self.name + "-queue")

    @property
    def is_on(self) -> bool:
        """
        Tells whether the signal is on or off.
        """
        return self._is_on

    def turn_on(self) -> "Signal":
        """
        Turns on the signal. If processes are waiting, they are all resumed. This may be invoked from any code.

        Remark that while processes are simultaneously resumed in simulated time, they are effectively resumed in the
        sequence corresponding to the queue discipline. Therefore, if one of the resumed processes turns the signal back
        off, remaining resumed processes join back the queue. If the queue discipline is not monotonic (for instance,
        if it bears a random component), then this toggling of the signal may reorder the processes.
        """
        if _logger is not None:
            self._log(INFO, "turn-on")
        self._is_on = True
        while not self._queue.is_empty():
            self._queue.pop()
        return self

    def turn_off(self) -> "Signal":
        """
        Turns off the signal. This may be invoked from any code.
        """
        if _logger is not None:
            self._log(INFO, "turn-off")
        self._is_on = False
        return self

    def wait(self) -> None:
        """
        Makes the current process wait for the signal. If it is closed, it will join the signal's queue.
        """
        if _logger is not None:
            self._log(INFO, "wait")
        while not self.is_on:
            self._queue.join()


def select(*signals: Signal) -> List[Signal]:
    """
    Allows the current process to wait for multiple concurrent signals. Waits until one of the signals turns on, at
    which point this signal is returned.
    """
    def wait_one(signal: Signal, common: Signal) -> None:
        signal.wait()
        common.turn_on()

    # We simply sets up multiple sub-processes respectively waiting for one of the signals. Once one of them has fired,
    # the others will all run no-op eventually, so no need for any explicit clean-up.
    common = Signal(name=local.name + "-selector").turn_off()
    if _logger is not None:
        _log(INFO, "select", "select", "select", signals=[sig.name for sig in signals])
    for signal in signals:
        add(wait_one, signal, common)
    common.wait()
    return [signal for signal in signals if signal.is_on]


class Resource(Named):
    """
    Resource instances model limited commodities that processes need exclusive access to, and the waiting queue to gain
    access. A resource is built with a number of available *instances*, and any process can `take()` a certain number of
    these instances; it must then `release()` these instances afterwards. If the requested number of available instances
    is available, `take()` returns instantly. Otherwise, the process is made to join a queue. When another process
    releases the instances it has previously taken, if the number of available instances becomes sufficient to satisfy
    the request of the process at the top of the queue, this top process is popped off and resumed.

    Remark that concurrent processes can deadlock if they do not `take()` resource instances properly. Consider a set of
    resources `{R1, R2 ... Rn}` that processes from set `{P1, P2, ... Pm}` want to take. Irrespective of process order,
    the processes will *not* enter a deadlock state if they `take()` of each resource in the same order, and if all
    instances they need from each resource respectively is reserved atomically, i.e. in a single call to `take()`.
    """

    def __init__(
        self,
        num_instances: int = 1,
        get_order_token: Optional[Queue.GetOrderToken] = None,
        name: Optional[str] = None
    ) -> None:
        super().__init__(name)
        self._num_instances_free = num_instances
        self._waiting = Queue(get_order_token, name=self.name + "-queue")
        self._usage: Dict[Process, int] = {}

    @property
    def num_instances_free(self):
        """Returns the number of free instances."""
        return self._num_instances_free

    @property
    def num_instances_total(self):
        """Returns the total number of instances of this resource."""
        return self.num_instances_free + sum(self._usage.values())

    def take(self, num_instances: int = 1):
        """
        The current process reserves a certain number of instances. If there are not enough instances available, the
        process is made to join a queue. When this method returns, the process holds the instances it has requested to
        take.
        """
        if num_instances < 1:
            raise ValueError(f"Process must request at least 1 instance; here requested {num_instances}.")
        if num_instances > self.num_instances_total:
            raise ValueError(
                f"Process must request at most {self.num_instances_total} instances; here requested {num_instances}."
            )
        if _logger is not None:
            self._log(INFO, "take", num_instances=num_instances, free=self.num_instances_free)
        proc = Process.current()
        if self._num_instances_free < num_instances:
            proc.local.__num_instances_required = num_instances
            self._waiting.join()
            del proc.local.__num_instances_required
        self._num_instances_free -= num_instances
        if _logger is not None and proc in self._usage:
            self._log(WARNING, "take-again", already=self._usage[proc], more=num_instances)
        self._usage.setdefault(proc, 0)
        self._usage[proc] += num_instances

    def release(self, num_instances: int = 1):
        """
        The current process releases instances it has previously taken. It may thus release less than it has taken.
        These released instances become free. If the total number of free instances then satisfy the request of the top
        process of the waiting queue, it is popped off the queue and resumed.
        """
        proc = Process.current()
        if self._usage.get(proc, 0) > 0:
            if num_instances > self._usage[proc]:
                raise ValueError(
                    f"Process {proc.local.name} holds {self._usage[proc]} instances, " +  # noqa: W504
                    f"but requests to release more ({num_instances})"
                )
            self._usage[proc] -= num_instances
            self._num_instances_free += num_instances
            if _logger is not None:
                self._log(
                    INFO,
                    "release",
                    num_instances=num_instances,
                    keeping=self._usage[proc],
                    free=self.num_instances_free
                )
            if self._usage[proc] <= 0:
                del self._usage[proc]
            if not self._waiting.is_empty():
                num_instances_next = cast(int, self._waiting.peek().local.__num_instances_required)
                if num_instances_next <= self.num_instances_free:
                    self._waiting.pop()
                elif _logger is not None:
                    self._log(DEBUG, "release-nopop", next_requires=num_instances_next, free=self.num_instances_free)
            elif _logger is not None:
                self._log(DEBUG, "release-queueempty")
        else:
            raise RuntimeError(
                f"Process {proc.local.name} tries to release {num_instances} instances, but is holding none.)"
            )

    @contextmanager
    def using(self, num_instances: int = 1):
        """
        Context manager around resource reservation: when the code block under the with statement is entered, the
        current process holds the instances it requested. When it exits, all these instances are released.

        Do not explicitly `release()` instances within the context block, at the risk of breaking instance management.
        If one needs to `release()` instances piecemeal, it should instead reserve the instances using `take()`.
        """
        self.take(num_instances)
        yield self
        self.release(num_instances)<|MERGE_RESOLUTION|>--- conflicted
+++ resolved
@@ -434,15 +434,13 @@
 
     def __init__(self, sim: Simulator, body: Callable, parent: greenlet.greenlet) -> None:
         global GREENSIM_TAG_ATTRIBUTE
-<<<<<<< HEAD
+
         # Ignore type since Python correctly calls greenlet.greenlet.__init__(),
         # but the type checker compares to TaggedObject.__init__()
         super().__init__(self._run, parent)  # type: ignore
-        self._body = body
-=======
         self._bind_and_call_constructor(TaggedObject)
         self._bind_and_call_constructor(greenlet.greenlet, run, parent)
->>>>>>> 5832cf71
+        self._body = body
         self.rsim = weakref.ref(sim)
         self.local = _TreeLocalParam()
         self.local.name = str(uuid4())
